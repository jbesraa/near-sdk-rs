# Changelog

## [unreleased]
* Implements new `LazyOption` type under `unstable` feature. Similar to `Lazy` but is optional to set a value. [PR 444](https://github.com/near/near-sdk-rs/pull/444).
* Move type aliases and core types to near-sdk to avoid coupling. [PR 415](https://github.com/near/near-sdk-rs/pull/415).
* Implements new `Lazy` type under the new `unstable` feature which is a lazily loaded storage value. [PR 409](https://github.com/near/near-sdk-rs/pull/409).
* fix(promise): `PromiseOrValue` now correctly sets `should_return` flag correctly on serialization. [PR 407](https://github.com/near/near-sdk-rs/pull/407).
* fix(tree_map): Correctly panic when range indices are exluded and `start > end`. [PR 392](https://github.com/near/near-sdk-rs/pull/392).
* Implement `FromStr` for json types to allow calling `.parse()` to convert them.
  * `ValidAccountId` [PR 391](https://github.com/near/near-sdk-rs/pull/391).
  * `Base58CryptoHash` [PR 398](https://github.com/near/near-sdk-rs/pull/398).
  * `Base58PublicKey` [PR 400](https://github.com/near/near-sdk-rs/pull/400).
* expose `cur_block` and `genesis_config` from `RuntimeStandalone` to configure simulation tests. [PR 390](https://github.com/near/near-sdk-rs/pull/390).
* fix(simulator): failing with long chains. [PR 385](https://github.com/near/near-sdk-rs/pull/385).
* Make block time configurable to sim contract tests. [PR 378](https://github.com/near/near-sdk-rs/pull/378).
* Deprecate `env::log` in favour of `env::log_str`. The logs assume that the bytes are utf8, so this will be a cleaner interface to use. [PR 366](https://github.com/near/near-sdk-rs/pull/366).
* Update syscall interface to no longer go through `BLOCKCHAIN_INTERFACE`. Instead uses `near_sdk::sys` which is under the `unstable` feature flag if needed. [PR 417](https://github.com/near/near-sdk-rs/pull/417).
* Set up global allocator by default for WASM architectures. [PR 429](https://github.com/near/near-sdk-rs/pull/429).
  * This removes the re-export of `wee_alloc` because if this feature is enabled, the allocator will already be set.
  * Deprecates `setup_alloc!` macro as this will be setup by default, as long as the `wee_alloc` feature is not specifically disabled. In this case, the allocator can be overriden to a custom one or set manually if intended.
* Update `TreeMap` iterator implementation to avoid unnecessary storage reads. [PR 428](https://github.com/near/near-sdk-rs/pull/428).
* Update `AccountId` to be a newtype with merged functionality from `ValidAccountId`
  * Removes `ValidAccountId` to avoid having multiple types for account IDs
  * This type will have `ValidAccountId`'s JSON (de)serialization and the borsh serialization will be equivalent to what it was previously
* Initializes default for `BLOCKCHAIN_INTERFACE` to avoid requiring to initialize testing environment for tests that don't require custom blockchain interface configuration
  * This default only affects outside of `wasm32` environments and is optional/backwards compatible
* Makes `BLOCKCHAIN_INTERFACE` a concrete type and no longer exports it.
  * If for testing you need this mocked blockchain, `near_sdk::mock::with_mocked_blockchain` can be used
  * `near_sdk::env::take_blockchain_interface` is removed, as this interface is no longer optional
  * removes `BlockchainInterface` trait, as this interface is only used in mocked contexts now
* Updates `Gas` type to be a newtype, which makes the API harder to misuse.
  * This also changes the JSON serialization of this type to a string, to avoid precision loss when deserializing in JavaScript
* `PublicKey` now utilizes `Base58PublicKey` instead of `Vec<u8>` directly [PR 453](https://github.com/near/near-sdk-rs/pull/453). Usage of `Base58PublicKey` is deprecated
<<<<<<< HEAD
* Expose `Receipt` and respective `VmAction`s in mocked contexts through replacing with a local interface and types.
=======
* Update `panic` and `panic_utf8` syscall signatures to indicate they do not return.
>>>>>>> 73a2ff03

## `3.1.0` [04-06-2021]

* Updated dependencies for `near-sdk`
* Introduce trait `IntoStorageKey` and updating all persistent collections to take it instead of `Vec<u8>`.
  It's a non-breaking change.
* Introduce a macro derive `BorshStorageKey` that implements `IntoStorageKey` using borsh serialization. Example:
```rust
use near_sdk::BorshStorageKey;

#[derive(BorshSerialize, BorshStorageKey)]
enum StorageKey {
    Records,
    UniqueValues,
}

#[near_bindgen]
#[derive(BorshDeserialize, BorshSerialize, PanicOnDefault)]
pub struct StatusMessage {
    pub records: LookupMap<String, String>,
    pub unique_values: LookupSet<String>,
}

#[near_bindgen]
impl StatusMessage {
    #[init]
    pub fn new() -> Self {
        Self {
            records: LookupMap::new(StorageKey::Records),
            unique_values: LookupSet::new(StorageKey::UniqueValues),
        }
    }
}
```

## `3.0.1` [03-25-2021]

* Introduced `#[private]` method decorator, that verifies `predecessor_account_id() == current_account_id()`.
  NOTE: Usually, when a contract has to have a callback for a remote cross-contract call, this callback method should
  only be called by the contract itself. It's to avoid someone else calling it and messing the state. Pretty common pattern
  is to have an assert that validates that the direct caller (predecessor account ID) matches to the contract's account (current account ID).
* Added how to build contracts with reproducible builds.
* Added `log!` macro to log a string from a contract similar to `println!` macro.
* Added `test_utils` mod from `near_sdk` that contains a bunch of helper methods and structures, e.g.
    * `test_env` - simple test environment mod used internally.
    * Expanded `testing_env` to be able to pass promise results
    * Added `VMContextBuilder` to help construct a `VMContext` for tests
    * Added `get_logs` method that returns current logs from the contract execution.
    * **TEST_BREAKING** `env::created_receipts` moved to `test_utils::get_created_receipts`.
      `env` shouldn't contain testing methods.
    * Updated a few examples to use `log!` macro
* Added `#[derive(PanicOnDefault)]` that automatically implements `Default` trait that panics when called.
  This is helpful to prevent contracts from being initialized using `Default` by removing boilerplate code.
* Introduce `setup_alloc` macro that generates the same boilerplate as before, but also adds a #[cfg(target_arch = "wasm32")], which prevents the allocator from being used when the contract's main file is used in simulation testing.
* Introduce `Base58CryptoHash` and `CryptoHash` to represent `32` bytes slice of `u8`.
* Introduce `LazyOption` to keep a single large value with lazy deserialization.
* **BREAKING** `#[init]` now checks that the state is not initialized. This is expected behavior. To ignore state check you can call `#[init(ignore_state)]`
* NOTE: `3.0.0` is not published, due to tag conflicts on the `near-sdk-rs` repo.

## `2.0.1` [01-13-2021]

* Pinned version of `syn` crate to `=1.0.57`, since `1.0.58` introduced a breaking API change.

## `2.0.0` [08-25-2020]

### Contract changes

* Updated `status-message-collections` to use `LookupMap`
* **BREAKING** Updated `fungible-token` implementation to use `LookupMap`. It changes storage layout.

### API changes

* Introduce `LookupMap` and `LookupSet` that are faster implementations of `UnorderedMap` and `UnorderedSet`, but without support for iterators.
  Most read/lookup/write are done in 1 storage access instead of 2 or 3 for `Unordered*` implementations.
* **BREAKING** `Default` is removed from `near_sdk::collections` to avoid implicit state conflicts.
  Collections should be initialized by explicitly specifying prefix using `new` method.
* **BREAKING** `TreeMap` implementation was updated to use `LookupMap`.
  Previous `TreeMap` implementation was renamed to `LegacyTreeMap` and was deprecated.
  It should only be used if the contract was already deployed and state has to be compatible with the previous implementation.

## `1.0.1` [08-22-2020]

### Other changes

* Remove requirements for input args types to implement `serde::Serialize` and for return types to implement `serde::Deserialize`.

### Fix

* Bumped dependency version of `near-vm-logic` and `near-runtime-fees` to `2.0.0` that changed `VMLogic` interface.

## `1.0.0` [07-13-2020]

### Other changes

* Re-export common crates to be reused directly from `near_sdk`.
* Added `ValidAccountId` to `json_types` which validates the input string during deserialization to be a valid account ID.
* Added `Debug` to `Base58PublicKey`.
* Bumped dependency version of `borsh` to `0.7.0`.
* Bumped dependency version of `near-vm-logic` and `near-runtime-fees` to `1.0.0`.
* Implemented Debug trait for Vector collection that can be enabled with `expensive-debug` feature.

### Contract changes

* Use re-exported crate dependencies through `near_sdk` crate.

## `0.11.0` [06-08-2020]

### API breaking changes

* Renamed `Map` to `UnorderedMap` and `Set` to `UnorderedSet` to reflect that one cannot rely on the order of the elements in them. In this PR and in https://github.com/near/near-sdk-rs/pull/154

### Other changes

* Added ordered tree implementation based on AVL, see `TreeMap`. https://github.com/near/near-sdk-rs/pull/154

* Made module generated by `ext_contract` macro public, providing more flexibility for the usage: https://github.com/near/near-sdk-rs/pull/150

### Contract changes

* Fungible token now requires from the users to transfer NEAR tokens to pay for the storage increase to prevent the contract from locking the users from operating on it. https://github.com/near/near-sdk-rs/pull/173
* Renaming method of fungible token `set_allowance` => `inc_allowance`. Added `dec_allowance` method. https://github.com/near/near-sdk-rs/pull/174
* Remove possibility to do self-transfer in fungible token. https://github.com/near/near-sdk-rs/pull/176
* Improving fungible token comments https://github.com/near/near-sdk-rs/pull/177
* Add account check to `get_balance` in fungible token https://github.com/near/near-sdk-rs/pull/175
* In fungible token remove account from storage if its balance is 0 https://github.com/near/near-sdk-rs/pull/179<|MERGE_RESOLUTION|>--- conflicted
+++ resolved
@@ -31,11 +31,8 @@
 * Updates `Gas` type to be a newtype, which makes the API harder to misuse.
   * This also changes the JSON serialization of this type to a string, to avoid precision loss when deserializing in JavaScript
 * `PublicKey` now utilizes `Base58PublicKey` instead of `Vec<u8>` directly [PR 453](https://github.com/near/near-sdk-rs/pull/453). Usage of `Base58PublicKey` is deprecated
-<<<<<<< HEAD
 * Expose `Receipt` and respective `VmAction`s in mocked contexts through replacing with a local interface and types.
-=======
 * Update `panic` and `panic_utf8` syscall signatures to indicate they do not return.
->>>>>>> 73a2ff03
 
 ## `3.1.0` [04-06-2021]
 
