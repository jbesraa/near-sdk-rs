--- conflicted
+++ resolved
@@ -27,14 +27,13 @@
 # Export dependencies for contracts
 wee_alloc = { version = "0.4.5", default-features = false, features = [] }
 
-<<<<<<< HEAD
+# Used for caching, might be worth porting only functionality needed.
+once_cell = { version = "1.7.2", optional = true, default-features = false }
+
 [target.'cfg(not(target_arch = "wasm32"))'.dependencies]
 near-vm-logic = "=4.0.0-pre.1"
 near-primitives-core = "=0.4.0"
-=======
-# Used for caching, might be worth porting only functionality needed.
-once_cell = { version = "1.7.2", optional = true, default-features = false }
->>>>>>> 91beb671
+
 
 [dev-dependencies]
 rand = "0.7.2"
@@ -45,8 +44,4 @@
 
 [features]
 expensive-debug = []
-<<<<<<< HEAD
-unstable = []
-=======
-unstable = ["once_cell"]
->>>>>>> 91beb671
+unstable = ["once_cell"]