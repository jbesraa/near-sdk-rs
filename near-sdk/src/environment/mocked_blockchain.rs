use crate::environment::blockchain_interface::BlockchainInterface;
use near_runtime_fees::RuntimeFeesConfig;
use near_vm_logic::mocks::mock_external::{MockedExternal, Receipt};
use near_vm_logic::mocks::mock_memory::MockedMemory;
use near_vm_logic::types::PromiseResult;
use near_vm_logic::{External, MemoryLike, VMConfig, VMContext, VMLogic, VMOutcome};
use std::cell::RefCell;
use std::collections::HashMap;

/// Mocked blockchain that can be used in the tests for the smart contracts.
/// It implements `BlockchainInterface` by redirecting calls to `VMLogic`. It unwraps errors of
/// `VMLogic` to cause panic during the unit test similarly to how errors of `VMLogic` would cause
/// the termination of guest program execution. Unit tests can even assert the expected error
/// message.
pub struct MockedBlockchain {
    logic: RefCell<VMLogic<'static>>,
    // We keep ownership over logic fixture so that references in `VMLogic` are valid.
    #[allow(dead_code)]
    logic_fixture: LogicFixture,
}

struct LogicFixture {
    ext: Box<MockedExternal>,
    memory: Box<dyn MemoryLike>,
    promise_results: Box<Vec<PromiseResult>>,
    config: Box<VMConfig>,
    fees_config: Box<RuntimeFeesConfig>,
}

impl MockedBlockchain {
    pub fn new(
        context: VMContext,
        config: VMConfig,
        fees_config: RuntimeFeesConfig,
        promise_results: Vec<PromiseResult>,
        storage: HashMap<Vec<u8>, Vec<u8>>,
        memory_opt: Option<Box<dyn MemoryLike>>,
    ) -> Self {
        let mut ext = Box::new(MockedExternal::new());
        ext.fake_trie = storage;
        let memory = memory_opt.unwrap_or(Box::new(MockedMemory {}));
        let promise_results = Box::new(promise_results);
        let config = Box::new(config);
        let fees_config = Box::new(fees_config);

        let mut logic_fixture = LogicFixture { ext, memory, config, fees_config, promise_results };

        let logic = unsafe {
            VMLogic::new(
                &mut *(logic_fixture.ext.as_mut() as *mut dyn External),
                context,
                &*(logic_fixture.config.as_mut() as *const VMConfig),
                &*(logic_fixture.fees_config.as_mut() as *const RuntimeFeesConfig),
                &*(logic_fixture.promise_results.as_ref().as_slice() as *const [PromiseResult]),
                &mut *(logic_fixture.memory.as_mut() as *mut dyn MemoryLike),
            )
        };

        let logic = RefCell::new(logic);
        Self { logic, logic_fixture }
    }

    pub fn take_storage(&mut self) -> HashMap<Vec<u8>, Vec<u8>> {
        std::mem::replace(&mut self.logic_fixture.ext.fake_trie, Default::default())
    }

<<<<<<< HEAD
    pub fn outcome(&self) -> VMOutcome {
        self.logic.borrow().clone_outcome()
    }

    pub fn gas(&mut self, gas_amount: u32) {
        self.logic.borrow_mut().gas(gas_amount).unwrap()
=======
    pub fn created_receipts(&self) -> &Vec<Receipt> {
        self.logic_fixture.ext.get_receipt_create_calls()
>>>>>>> b245c6a2
    }
}

impl BlockchainInterface for MockedBlockchain {
    unsafe fn read_register(&self, register_id: u64, ptr: u64) {
        self.logic.borrow_mut().read_register(register_id, ptr).unwrap()
    }

    unsafe fn register_len(&self, register_id: u64) -> u64 {
        self.logic.borrow_mut().register_len(register_id).unwrap()
    }

    unsafe fn current_account_id(&self, register_id: u64) {
        self.logic.borrow_mut().current_account_id(register_id).unwrap()
    }

    unsafe fn signer_account_id(&self, register_id: u64) {
        self.logic.borrow_mut().signer_account_id(register_id).unwrap()
    }

    unsafe fn signer_account_pk(&self, register_id: u64) {
        self.logic.borrow_mut().signer_account_pk(register_id).unwrap()
    }

    unsafe fn predecessor_account_id(&self, register_id: u64) {
        self.logic.borrow_mut().predecessor_account_id(register_id).unwrap()
    }

    unsafe fn input(&self, register_id: u64) {
        self.logic.borrow_mut().input(register_id).unwrap()
    }

    unsafe fn block_index(&self) -> u64 {
        self.logic.borrow_mut().block_index().unwrap()
    }

    unsafe fn block_timestamp(&self) -> u64 {
        self.logic.borrow_mut().block_timestamp().unwrap()
    }

    unsafe fn epoch_height(&self) -> u64 {
        self.logic.borrow_mut().epoch_height().unwrap()
    }

    unsafe fn storage_usage(&self) -> u64 {
        self.logic.borrow_mut().storage_usage().unwrap()
    }

    unsafe fn account_balance(&self, balance_ptr: u64) {
        self.logic.borrow_mut().account_balance(balance_ptr).unwrap()
    }

    unsafe fn account_locked_balance(&self, balance_ptr: u64) {
        self.logic.borrow_mut().account_locked_balance(balance_ptr).unwrap()
    }

    unsafe fn attached_deposit(&self, balance_ptr: u64) {
        self.logic.borrow_mut().attached_deposit(balance_ptr).unwrap()
    }

    unsafe fn prepaid_gas(&self) -> u64 {
        self.logic.borrow_mut().prepaid_gas().unwrap()
    }

    unsafe fn used_gas(&self) -> u64 {
        self.logic.borrow_mut().used_gas().unwrap()
    }

    unsafe fn random_seed(&self, register_id: u64) {
        self.logic.borrow_mut().random_seed(register_id).unwrap()
    }

    unsafe fn sha256(&self, value_len: u64, value_ptr: u64, register_id: u64) {
        self.logic.borrow_mut().sha256(value_len, value_ptr, register_id).unwrap()
    }

    unsafe fn keccak256(&self, value_len: u64, value_ptr: u64, register_id: u64) {
        self.logic.borrow_mut().keccak256(value_len, value_ptr, register_id).unwrap()
    }

    unsafe fn keccak512(&self, value_len: u64, value_ptr: u64, register_id: u64) {
        self.logic.borrow_mut().keccak512(value_len, value_ptr, register_id).unwrap()
    }

    unsafe fn value_return(&self, value_len: u64, value_ptr: u64) {
        self.logic.borrow_mut().value_return(value_len, value_ptr).unwrap()
    }

    unsafe fn panic(&self) {
        self.logic.borrow_mut().panic().unwrap()
    }

    unsafe fn panic_utf8(&self, len: u64, ptr: u64) {
        self.logic.borrow_mut().panic_utf8(len, ptr).unwrap()
    }

    unsafe fn log_utf8(&self, len: u64, ptr: u64) {
        self.logic.borrow_mut().log_utf8(len, ptr).unwrap()
    }

    unsafe fn log_utf16(&self, len: u64, ptr: u64) {
        self.logic.borrow_mut().log_utf16(len, ptr).unwrap()
    }

    unsafe fn abort(&self, msg_ptr: u32, filename_ptr: u32, line: u32, col: u32) -> () {
        self.logic.borrow_mut().abort(msg_ptr, filename_ptr, line, col).unwrap()
    }

    unsafe fn promise_create(
        &self,
        account_id_len: u64,
        account_id_ptr: u64,
        method_name_len: u64,
        method_name_ptr: u64,
        arguments_len: u64,
        arguments_ptr: u64,
        amount_ptr: u64,
        gas: u64,
    ) -> u64 {
        self.logic
            .borrow_mut()
            .promise_create(
                account_id_len,
                account_id_ptr,
                method_name_len,
                method_name_ptr,
                arguments_len,
                arguments_ptr,
                amount_ptr,
                gas,
            )
            .unwrap()
    }

    unsafe fn promise_then(
        &self,
        promise_index: u64,
        account_id_len: u64,
        account_id_ptr: u64,
        method_name_len: u64,
        method_name_ptr: u64,
        arguments_len: u64,
        arguments_ptr: u64,
        amount_ptr: u64,
        gas: u64,
    ) -> u64 {
        self.logic
            .borrow_mut()
            .promise_then(
                promise_index,
                account_id_len,
                account_id_ptr,
                method_name_len,
                method_name_ptr,
                arguments_len,
                arguments_ptr,
                amount_ptr,
                gas,
            )
            .unwrap()
    }

    unsafe fn promise_and(&self, promise_idx_ptr: u64, promise_idx_count: u64) -> u64 {
        self.logic.borrow_mut().promise_and(promise_idx_ptr, promise_idx_count).unwrap()
    }

    unsafe fn promise_batch_create(&self, account_id_len: u64, account_id_ptr: u64) -> u64 {
        self.logic.borrow_mut().promise_batch_create(account_id_len, account_id_ptr).unwrap()
    }
    unsafe fn promise_batch_then(
        &self,
        promise_index: u64,
        account_id_len: u64,
        account_id_ptr: u64,
    ) -> u64 {
        self.logic
            .borrow_mut()
            .promise_batch_then(promise_index, account_id_len, account_id_ptr)
            .unwrap()
    }
    unsafe fn promise_batch_action_create_account(&self, promise_index: u64) {
        self.logic.borrow_mut().promise_batch_action_create_account(promise_index).unwrap()
    }
    unsafe fn promise_batch_action_deploy_contract(
        &self,
        promise_index: u64,
        code_len: u64,
        code_ptr: u64,
    ) {
        self.logic
            .borrow_mut()
            .promise_batch_action_deploy_contract(promise_index, code_len, code_ptr)
            .unwrap()
    }
    unsafe fn promise_batch_action_function_call(
        &self,
        promise_index: u64,
        method_name_len: u64,
        method_name_ptr: u64,
        arguments_len: u64,
        arguments_ptr: u64,
        amount_ptr: u64,
        gas: u64,
    ) {
        self.logic
            .borrow_mut()
            .promise_batch_action_function_call(
                promise_index,
                method_name_len,
                method_name_ptr,
                arguments_len,
                arguments_ptr,
                amount_ptr,
                gas,
            )
            .unwrap()
    }
    unsafe fn promise_batch_action_transfer(&self, promise_index: u64, amount_ptr: u64) {
        self.logic.borrow_mut().promise_batch_action_transfer(promise_index, amount_ptr).unwrap()
    }
    unsafe fn promise_batch_action_stake(
        &self,
        promise_index: u64,
        amount_ptr: u64,
        public_key_len: u64,
        public_key_ptr: u64,
    ) {
        self.logic
            .borrow_mut()
            .promise_batch_action_stake(promise_index, amount_ptr, public_key_len, public_key_ptr)
            .unwrap()
    }
    unsafe fn promise_batch_action_add_key_with_full_access(
        &self,
        promise_index: u64,
        public_key_len: u64,
        public_key_ptr: u64,
        nonce: u64,
    ) {
        self.logic
            .borrow_mut()
            .promise_batch_action_add_key_with_full_access(
                promise_index,
                public_key_len,
                public_key_ptr,
                nonce,
            )
            .unwrap()
    }
    unsafe fn promise_batch_action_add_key_with_function_call(
        &self,
        promise_index: u64,
        public_key_len: u64,
        public_key_ptr: u64,
        nonce: u64,
        allowance_ptr: u64,
        receiver_id_len: u64,
        receiver_id_ptr: u64,
        method_names_len: u64,
        method_names_ptr: u64,
    ) {
        self.logic
            .borrow_mut()
            .promise_batch_action_add_key_with_function_call(
                promise_index,
                public_key_len,
                public_key_ptr,
                nonce,
                allowance_ptr,
                receiver_id_len,
                receiver_id_ptr,
                method_names_len,
                method_names_ptr,
            )
            .unwrap()
    }
    unsafe fn promise_batch_action_delete_key(
        &self,
        promise_index: u64,
        public_key_len: u64,
        public_key_ptr: u64,
    ) {
        self.logic
            .borrow_mut()
            .promise_batch_action_delete_key(promise_index, public_key_len, public_key_ptr)
            .unwrap()
    }
    unsafe fn promise_batch_action_delete_account(
        &self,
        promise_index: u64,
        beneficiary_id_len: u64,
        beneficiary_id_ptr: u64,
    ) {
        self.logic
            .borrow_mut()
            .promise_batch_action_delete_account(
                promise_index,
                beneficiary_id_len,
                beneficiary_id_ptr,
            )
            .unwrap()
    }
    unsafe fn promise_results_count(&self) -> u64 {
        self.logic.borrow_mut().promise_results_count().unwrap()
    }

    unsafe fn promise_result(&self, result_idx: u64, register_id: u64) -> u64 {
        self.logic.borrow_mut().promise_result(result_idx, register_id).unwrap()
    }

    unsafe fn promise_return(&self, promise_id: u64) {
        self.logic.borrow_mut().promise_return(promise_id).unwrap()
    }

    unsafe fn storage_write(
        &self,
        key_len: u64,
        key_ptr: u64,
        value_len: u64,
        value_ptr: u64,
        register_id: u64,
    ) -> u64 {
        self.logic
            .borrow_mut()
            .storage_write(key_len, key_ptr, value_len, value_ptr, register_id)
            .unwrap()
    }

    unsafe fn storage_read(&self, key_len: u64, key_ptr: u64, register_id: u64) -> u64 {
        self.logic.borrow_mut().storage_read(key_len, key_ptr, register_id).unwrap()
    }

    unsafe fn storage_remove(&self, key_len: u64, key_ptr: u64, register_id: u64) -> u64 {
        self.logic.borrow_mut().storage_remove(key_len, key_ptr, register_id).unwrap()
    }

    unsafe fn storage_has_key(&self, key_len: u64, key_ptr: u64) -> u64 {
        self.logic.borrow_mut().storage_has_key(key_len, key_ptr).unwrap()
    }

    fn as_mut_mocked_blockchain(&mut self) -> Option<&mut MockedBlockchain> {
        Some(self)
    }
}<|MERGE_RESOLUTION|>--- conflicted
+++ resolved
@@ -64,17 +64,16 @@
         std::mem::replace(&mut self.logic_fixture.ext.fake_trie, Default::default())
     }
 
-<<<<<<< HEAD
+    pub fn created_receipts(&self) -> &Vec<Receipt> {
+        self.logic_fixture.ext.get_receipt_create_calls()
+    }
+
     pub fn outcome(&self) -> VMOutcome {
         self.logic.borrow().clone_outcome()
     }
 
     pub fn gas(&mut self, gas_amount: u32) {
         self.logic.borrow_mut().gas(gas_amount).unwrap()
-=======
-    pub fn created_receipts(&self) -> &Vec<Receipt> {
-        self.logic_fixture.ext.get_receipt_create_calls()
->>>>>>> b245c6a2
     }
 }
 
